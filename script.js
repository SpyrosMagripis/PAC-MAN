--- conflicted
+++ resolved
@@ -55,7 +55,6 @@
 const width = canvas.width;
 const height = canvas.height;
 
-<<<<<<< HEAD
 // Function to check if teleportation is possible on a row
 function canTeleportOnRow(y) {
   return y >= 0 && y < rows && level[y][0] !== '1' && level[y][cols - 1] !== '1';
@@ -105,16 +104,6 @@
     } else if (level[y][x] !== '1') {
       level[y][x] = '0'; // Make unreachable areas empty
     }
-=======
-/**
- * Dynamic Dot Placement
- * Fills all empty spaces (non-wall tiles) with collectible dots
- * This allows level design to focus on walls, with dots added automatically
- */
-for (let y = 0; y < rows; y++) {
-  for (let x = 0; x < cols; x++) {
-    if (level[y][x] !== '1') level[y][x] = '2'; // Place dot if not a wall
->>>>>>> 2ffe5175
   }
 }
 
@@ -205,7 +194,6 @@
   ctx.lineTo(pacman.x * tileSize + tileSize / 2, pacman.y * tileSize + tileSize / 2);
   ctx.fill();
 
-<<<<<<< HEAD
 function drawGhost(x, y) {
   const centerX = x * tileSize + tileSize / 2;
   const centerY = y * tileSize + tileSize / 2;
@@ -265,16 +253,6 @@
 
   // Draw ghost
   drawGhost(ghost.x, ghost.y);
-=======
-  // Draw ghost as simple red rectangle
-  ctx.fillStyle = 'red';
-  ctx.fillRect(
-    ghost.x * tileSize + 2, 
-    ghost.y * tileSize + 2, 
-    tileSize - 4, 
-    tileSize - 4
-  );
->>>>>>> 2ffe5175
   
   /**
    * UI Rendering Pass
@@ -297,7 +275,6 @@
   const nextX = entity.x + entity.dir.x;
   const nextY = entity.y + entity.dir.y;
   
-<<<<<<< HEAD
   // Handle horizontal teleportation
   if (entity.dir.x !== 0) { // Moving horizontally
     if (nextX < 0) {
@@ -319,17 +296,6 @@
   
   // Check bounds and walls
   if (nextY >= 0 && nextY < rows && nextX >= 0 && nextX < cols && level[nextY][nextX] !== '1') {
-=======
-  /**
-   * Collision Detection & Boundary Checking
-   * Validates next position is within bounds and not a wall
-   * If invalid, stops entity movement by setting direction to zero
-   */
-  if (nextY >= 0 && nextY < rows && 
-      nextX >= 0 && nextX < cols && 
-      level[nextY][nextX] !== '1') {
-    // Valid move: update entity position
->>>>>>> 2ffe5175
     entity.x = nextX;
     entity.y = nextY;
   } else {
